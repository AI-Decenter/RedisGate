use axum::{routing::{get, post}, Router};
use redis::Client;
use serde::{Serialize, Deserialize};
use std::{net::SocketAddr, sync::Arc};
use tokio::sync::Mutex;

mod handlers;
use handlers::keys::{set_key, get_key};

// Alias cho Redis connection
type RedisConn = Arc<Mutex<redis::aio::MultiplexedConnection>>;


/// Hàm khởi tạo Redis connection
async fn init_redis(url: &str) -> RedisConn {
    let client = Client::open(url).unwrap();
    let conn = client.get_multiplexed_async_connection().await.unwrap();
    Arc::new(Mutex::new(conn))
}

/// Hàm main khởi chạy server
#[tokio::main]
async fn main() {
    println!("🚀 Server starting...");

    // Redis connection
    let redis_conn = init_redis("redis://127.0.0.1:6379/").await;
    println!("✅ Redis connection established");

    // Router
    let app = Router::new()
        .route("/set/{key}/{value}", post(set_key))
        .route("/get/{key}", get(get_key))
        .with_state(redis_conn);

    // Server address
    let addr = SocketAddr::from(([0, 0, 0, 0], 8080));
    println!("🌐 Server running at http://{}", addr);

<<<<<<< HEAD
    // Start server
=======

>>>>>>> 9d4736e5
    let listener = tokio::net::TcpListener::bind(addr).await.unwrap();
    if let Err(e) = axum::serve(listener, app).await {
        eprintln!("❌ Error starting server: {}", e);
    }
}
<|MERGE_RESOLUTION|>--- conflicted
+++ resolved
@@ -1,49 +1,46 @@
-use axum::{routing::{get, post}, Router};
-use redis::Client;
-use serde::{Serialize, Deserialize};
-use std::{net::SocketAddr, sync::Arc};
-use tokio::sync::Mutex;
-
-mod handlers;
-use handlers::keys::{set_key, get_key};
-
-// Alias cho Redis connection
-type RedisConn = Arc<Mutex<redis::aio::MultiplexedConnection>>;
-
-
-/// Hàm khởi tạo Redis connection
-async fn init_redis(url: &str) -> RedisConn {
-    let client = Client::open(url).unwrap();
-    let conn = client.get_multiplexed_async_connection().await.unwrap();
-    Arc::new(Mutex::new(conn))
-}
-
-/// Hàm main khởi chạy server
-#[tokio::main]
-async fn main() {
-    println!("🚀 Server starting...");
-
-    // Redis connection
-    let redis_conn = init_redis("redis://127.0.0.1:6379/").await;
-    println!("✅ Redis connection established");
-
-    // Router
-    let app = Router::new()
-        .route("/set/{key}/{value}", post(set_key))
-        .route("/get/{key}", get(get_key))
-        .with_state(redis_conn);
-
-    // Server address
-    let addr = SocketAddr::from(([0, 0, 0, 0], 8080));
-    println!("🌐 Server running at http://{}", addr);
-
-<<<<<<< HEAD
-    // Start server
-=======
-
->>>>>>> 9d4736e5
-    let listener = tokio::net::TcpListener::bind(addr).await.unwrap();
-    if let Err(e) = axum::serve(listener, app).await {
-        eprintln!("❌ Error starting server: {}", e);
-    }
-}
+use axum::{routing::{get, post}, Router};
+use redis::Client;
+use serde::{Serialize, Deserialize};
+use std::{net::SocketAddr, sync::Arc};
+use tokio::sync::Mutex;
+
+mod handlers;
+use handlers::keys::{set_key, get_key};
+
+// Alias cho Redis connection
+type RedisConn = Arc<Mutex<redis::aio::MultiplexedConnection>>;
+
+
+/// Hàm khởi tạo Redis connection
+async fn init_redis(url: &str) -> RedisConn {
+    let client = Client::open(url).unwrap();
+    let conn = client.get_multiplexed_async_connection().await.unwrap();
+    Arc::new(Mutex::new(conn))
+}
+
+/// Hàm main khởi chạy server
+#[tokio::main]
+async fn main() {
+    println!("🚀 Server starting...");
+
+    // Redis connection
+    let redis_conn = init_redis("redis://127.0.0.1:6379/").await;
+    println!("✅ Redis connection established");
+
+    // Router
+    let app = Router::new()
+        .route("/set/{key}/{value}", post(set_key))
+        .route("/get/{key}", get(get_key))
+        .with_state(redis_conn);
+
+    // Server address
+    let addr = SocketAddr::from(([0, 0, 0, 0], 8080));
+    println!("🌐 Server running at http://{}", addr);
+
+
+    // Start server
+    let listener = tokio::net::TcpListener::bind(addr).await.unwrap();
+    if let Err(e) = axum::serve(listener, app).await {
+        eprintln!("❌ Error starting server: {}", e);
+    }
+}